/*
 * Copyright 2019-2020 Wren Powell
 *
 * Licensed under the Apache License, Version 2.0 (the "License");
 * you may not use this file except in compliance with the License.
 * You may obtain a copy of the License at
 *
 *     http://www.apache.org/licenses/LICENSE-2.0
 *
 * Unless required by applicable law or agreed to in writing, software
 * distributed under the License is distributed on an "AS IS" BASIS,
 * WITHOUT WARRANTIES OR CONDITIONS OF ANY KIND, either express or implied.
 * See the License for the specific language governing permissions and
 * limitations under the License.
 */

use std::collections::HashSet;
use std::fmt::Debug;
use std::fs::{create_dir, create_dir_all, metadata, File, OpenOptions};
use std::io::{self, copy, Write};
use std::marker::PhantomData;
use std::path::Path;

use hex_literal::hex;
use lazy_static::lazy_static;
use relative_path::{RelativePath, RelativePathBuf};
use uuid::Uuid;
use walkdir::WalkDir;

use crate::repo::common::check_version;
use crate::repo::object::{ObjectHandle, ObjectRepo};
use crate::repo::{ConvertRepo, Object, ReadOnlyObject, RepoInfo};
use crate::store::DataStore;

use super::entry::{Entry, FileType};
use super::metadata::{FileMetadata, NoMetadata};
use super::path_tree::PathTree;
use super::special::{NoSpecialType, SpecialType};
use crate::repo::file::entry::PathHandles;

lazy_static! {
    /// The parent of a relative path with no parent.
    static ref EMPTY_PARENT: &'static RelativePath = &RelativePath::new("");
}

/// The ID of the managed object which stores the table of keys for the repository.
const TABLE_OBJECT_ID: Uuid = Uuid::from_bytes(hex!("9c114e82 bd64 11ea 9872 ab55cbe7bb41"));

/// The ID of the managed object which stores an empty object handle.
const EMPTY_HANDLE_OBJECT_ID: Uuid = Uuid::from_bytes(hex!("baff6bc4 be1f 11ea a383 0b8ef483668f"));

/// The current repository format version ID.
const VERSION_ID: Uuid = Uuid::from_bytes(hex!("a61f6a58 bd64 11ea 9b59 73d36807cf1d"));

/// A virtual file system.
///
/// This is a repository type which functions as a virtual file system. It supports file metadata,
/// special file types, and importing and exporting files from and to the local file system.
///
/// A `FileRepo` is composed of `Entry` values which represent either a regular file, a
/// directory, or a special file. Files in the file system can be copied into the repository using
/// `archive` and `archive_tree`, and entries in the repository can be copied to the file system
/// using `extract` and `extract_tree`. It is also possible to manually add, remove, query, and
/// modify entries.
///
/// While files in the file system are located using a `Path`, entries in the repository are located
/// using a `RelativePath`, which is a platform-independent path representation. A `RelativePath` is
/// always relative to the root of the repository.
///
/// This repository is designed so that files archived on one platform can be extracted on another
/// platform. Because many aspects of file systems—such as file metadata and special file types—are
/// heavily platform-dependent, the behavior of `FileRepo` can be customized through the
/// `FileMetadata` and `SpecialType` traits.
///
/// Like other repositories, changes made to the repository are not persisted to the data store
/// until `commit` is called. For details about deduplication, compression, encryption, and locking,
/// see the module-level documentation for `acid_store::repo`.
///
/// # Metadata
///
/// A `FileRepo` accepts a `FileMetadata` type parameter which determines how it handles file
/// metadata. The default value is `NoMetadata`, which means that it does not store any file
/// metadata. Other implementations are provided through the `file-metadata` cargo feature. If you
/// attempt to read an entry using a different `FileMetadata` implementation than it was stored
/// with, it will fail to deserialize and return an error.
///
/// # Special Files
///
/// A `FileRepo` accepts a `SpecialType` type parameter which determines how it handles
/// special file types. The default value is `NoSpecialType`, which means that it does not attempt
/// to handle file types beyond regular files and directories. Other implementations are provided
/// through the `file-metadata` cargo feature. If you attempt to read an entry using a different
/// `SpecialType` implementation than it was stored with, it will fail to deserialize and return an
/// error.
#[derive(Debug)]
pub struct FileRepo<S, T = NoSpecialType, M = NoMetadata>
where
    S: DataStore,
    T: SpecialType,
    M: FileMetadata,
{
    /// The backing repository.
    repository: ObjectRepo<S>,

    /// A map of relative file paths to the handles of the objects containing their entries.
    path_table: PathTree<PathHandles>,

    /// An object handle that will always be empty.
    ///
    /// The purpose of this is so that we can create an empty `ReadOnlyObject` if the user tries to
    /// call `open` on a `FileHandle` which doesn't have a backing `ObjectHandle`.
    empty_handle: ObjectHandle,

    /// Phantom data.
    marker: PhantomData<(T, M)>,
}

impl<S, T, M> ConvertRepo<S> for FileRepo<S, T, M>
where
    S: DataStore,
    T: SpecialType,
    M: FileMetadata,
{
    fn from_repo(mut repository: ObjectRepo<S>) -> crate::Result<Self> {
        if check_version(&mut repository, VERSION_ID)? {
            // Read and deserialize the table of entry paths.
            let mut object = repository
                .managed_object(TABLE_OBJECT_ID)
                .ok_or(crate::Error::Corrupt)?;
            let path_table = object.deserialize()?;

            // Read and deserialize the empty object.
            let mut object = repository
                .managed_object(EMPTY_HANDLE_OBJECT_ID)
                .ok_or(crate::Error::Corrupt)?;
            let empty_handle = object.deserialize()?;

            Ok(Self {
                repository,
                path_table,
                empty_handle,
                marker: PhantomData,
            })
        } else {
            // Create and write the table of entry paths.
            let mut object = repository.add_managed(TABLE_OBJECT_ID);
            let path_table = PathTree::new();
            object.serialize(&path_table)?;
            drop(object);

            // Create and serialize an empty object handle.
            let empty_handle = repository.add_unmanaged();
            let mut object = repository.add_managed(EMPTY_HANDLE_OBJECT_ID);
            object.serialize(&empty_handle)?;
            drop(object);

            repository.commit()?;

            Ok(Self {
                repository,
                path_table,
                empty_handle,
                marker: PhantomData,
            })
        }
    }

    fn into_repo(mut self) -> crate::Result<ObjectRepo<S>> {
        self.commit()?;
        Ok(self.repository)
    }
}

impl<S, T, M> FileRepo<S, T, M>
where
    S: DataStore,
    T: SpecialType,
    M: FileMetadata,
{
    /// Return whether there is an entry at `path`.
    pub fn exists(&self, path: impl AsRef<RelativePath>) -> bool {
        self.path_table.contains(path.as_ref())
    }

    /// Check whether the given `path` has a parent directory in the repository.
    fn check_parent(&self, path: &RelativePath) -> crate::Result<()> {
        match path.parent() {
            Some(parent) if parent != *EMPTY_PARENT => match self.entry(parent) {
                Ok(parent_entry) if !parent_entry.is_directory() => Err(crate::Error::InvalidPath),
                Err(crate::Error::NotFound) => Err(crate::Error::InvalidPath),
                Err(error) => Err(error),
                _ => Ok(()),
            },
            _ => Ok(()),
        }
    }

    /// Add a new empty file or directory entry to the repository at the given `path`.
    ///
    /// # Errors
    /// - `Error::InvalidPath`: The parent of `path` does not exist or is not a directory.
    /// - `Error::AlreadyExists`: There is already an entry at `path`.
    /// - `Error::Serialize`: The new file metadata could not be serialized.
    /// - `Error::Deserialize`: The old file metadata could not be deserialized.
    /// - `Error::InvalidData`: Ciphertext verification failed.
    /// - `Error::Store`: An error occurred with the data store.
    /// - `Error::Io`: An I/O error occurred.
    pub fn create(
        &mut self,
        path: impl AsRef<RelativePath>,
        entry: &Entry<T, M>,
    ) -> crate::Result<()> {
        if self.exists(&path) {
            return Err(crate::Error::AlreadyExists);
        }

        self.check_parent(path.as_ref())?;

        // Write the entry for the file.
        let mut entry_handle = self.repository.add_unmanaged();
        let mut object = self
            .repository
            .unmanaged_object_mut(&mut entry_handle)
            .unwrap();
        object.serialize(entry)?;
        drop(object);

        let file_handle = if entry.is_file() {
            Some(self.repository.add_unmanaged())
        } else {
            None
        };

        let path_handles = PathHandles {
            entry: entry_handle,
            file: file_handle,
        };

        self.path_table.insert(path.as_ref(), path_handles);

        Ok(())
    }

    /// Add a new empty file or directory entry to the repository at the given `path`.
    ///
    /// This also creates any missing parent directories.
    ///
    /// # Errors
    /// - `Error::AlreadyExists`: There is already an entry at `path`.
    /// - `Error::InvalidData`: Ciphertext verification failed.
    /// - `Error::Serialize`: The new file metadata could not be serialized.
    /// - `Error::Deserialize`: The old file metadata could not be deserialized.
    /// - `Error::Store`: An error occurred with the data store.
    /// - `Error::Io`: An I/O error occurred.
    pub fn create_parents(
        &mut self,
        path: impl AsRef<RelativePath>,
        entry: &Entry<T, M>,
    ) -> crate::Result<()> {
        let parent = match path.as_ref().parent() {
            Some(parent) if parent != *EMPTY_PARENT => parent,
            _ => return self.create(path, entry),
        };

        let mut ancestor = RelativePathBuf::new();
        for component in parent.iter() {
            ancestor.push(component);
            match self.create(&ancestor, &Entry::directory()) {
                Err(crate::Error::AlreadyExists) => (),
                Err(error) => return Err(error),
                _ => (),
            }
        }

        self.create(path, entry)
    }

    /// Remove the entry with the given `path` from the repository.
    ///
    /// The space used by the given entry isn't freed and made available for new entries until
    /// `commit` is called.
    ///
    /// # Errors
    /// - `Error::NotFound`: There is no entry with the given `path`.
    /// - `Error::NotEmpty`: The entry is a directory which is not empty.
    pub fn remove(&mut self, path: impl AsRef<RelativePath>) -> crate::Result<()> {
        match self.path_table.list(&path) {
            Some(mut children) => {
                if children.next().is_some() {
                    return Err(crate::Error::NotEmpty);
                }
            }
            None => return Err(crate::Error::NotFound),
        }

        let path_handles = self.path_table.remove(path.as_ref()).unwrap();
        if let Some(handle) = path_handles.file {
            self.repository.remove_unmanaged(&handle);
        }
        self.repository.remove_unmanaged(&path_handles.entry);

        Ok(())
    }

    /// Remove the entry with the given `path` and its descendants from the repository.
    ///
    /// The space used by the given entry isn't freed and made available for new entries until
    /// `commit` is called.
    ///
    /// # Errors
    /// - `Error::NotFound`: There is no entry with the given `path`.
    pub fn remove_tree(&mut self, path: impl AsRef<RelativePath>) -> crate::Result<()> {
        for (_, handles) in self
            .path_table
            .drain(path.as_ref())
            .ok_or(crate::Error::NotFound)?
        {
            if let Some(handle) = &handles.file {
                self.repository.remove_unmanaged(&handle);
            }
            self.repository.remove_unmanaged(&handles.entry);
        }

        Ok(())
    }

    /// Return the entry at `path`.
    ///
    /// # Errors
    /// - `Error::NotFound`: There is no entry at `path`.
    /// - `Error::Deserialize`: The file metadata could not be deserialized.
    /// - `Error::InvalidData`: Ciphertext verification failed.
    /// - `Error::Store`: An error occurred with the data store.
    /// - `Error::Io`: An I/O error occurred.
    pub fn entry(&self, path: impl AsRef<RelativePath>) -> crate::Result<Entry<T, M>> {
        let path_handles = &self
            .path_table
            .get(path.as_ref())
            .ok_or(crate::Error::NotFound)?;
        let mut object = self
            .repository
            .unmanaged_object(&path_handles.entry)
            .unwrap();
        object.deserialize()
    }

    /// Set the file `metadata` for the entry at `path`.
    ///
    /// # Errors
    /// - `Error::NotFound`: There is no entry at `path`.
    /// - `Error::Serialize`: The new file metadata could not be serialized.
    /// - `Error::Deserialize`: The old file metadata could not be deserialized.
    /// - `Error::InvalidData`: Ciphertext verification failed.
    /// - `Error::Store`: An error occurred with the data store.
    /// - `Error::Io`: An I/O error occurred.
    pub fn set_metadata(
        &mut self,
        path: impl AsRef<RelativePath>,
        metadata: Option<M>,
    ) -> crate::Result<()> {
        let path_handles = &mut self
            .path_table
            .get_mut(path.as_ref())
            .ok_or(crate::Error::NotFound)?;
        let mut object = self
            .repository
            .unmanaged_object_mut(&mut path_handles.entry)
            .unwrap();
        let mut entry: Entry<T, M> = object.deserialize()?;
        entry.metadata = metadata;
        object.serialize(&entry)
    }

    /// Return a `ReadOnlyObject` for reading the contents of the file at `path`.
    ///
    /// The returned object provides read-only access to the file. To get read-write access, use
    /// `open_mut`.
    ///
    /// # Errors
    /// - `Error::NotFound`: There is no entry with the given `path`.
    /// - `Error::NotFile`: The entry does not represent a regular file.
    pub fn open(&self, path: impl AsRef<RelativePath>) -> crate::Result<ReadOnlyObject<S>> {
        let path_handles = self
            .path_table
            .get(path.as_ref())
            .ok_or(crate::Error::NotFound)?;
        if let Some(handle) = &path_handles.file {
            Ok(self.repository.unmanaged_object(&handle).unwrap())
        } else {
            Err(crate::Error::NotFile)
        }
    }

    /// Return an `Object` for reading and writing the contents of the file at `path`.
    ///
    /// The returned object provides read-write access to the file. To get read-only access, use
    /// `open`.
    ///
    /// # Errors
    /// - `Error::NotFound`: There is no entry with the given `path`.
    /// - `Error::NotFile`: The entry does not represent a regular file.
    pub fn open_mut(&mut self, path: impl AsRef<RelativePath>) -> crate::Result<Object<S>> {
        let path_handles = self
            .path_table
            .get_mut(path.as_ref())
            .ok_or(crate::Error::NotFound)?;
        match path_handles.file {
            Some(ref mut handle) => Ok(self.repository.unmanaged_object_mut(handle).unwrap()),
            None => Err(crate::Error::NotFile),
        }
    }

    /// Copy the entry at `source` to `dest`.
    ///
    /// If `source` is a directory entry, its descendants are not copied.
    ///
    /// This copies the entry from one location in the repository to another. To copy files from the
    /// file system to the repository, see `archive`. To copy files from the repository to the file
    /// system, see `extract`.
    ///
    /// This is a cheap operation which does not require copying the bytes in the files.
    ///
    /// # Errors
    /// - `Error::InvalidPath`: The parent of `dest` does not exist or is not a directory.
    /// - `Error::NotFound`: There is no entry at `source`.
    /// - `Error::AlreadyExists`: There is already an entry at `dest`.
    /// - `Error::Deserialize`: The file metadata could not be deserialized.
    /// - `Error::InvalidData`: Ciphertext verification failed.
    /// - `Error::Store`: An error occurred with the data store.
    /// - `Error::Io`: An I/O error occurred.
    pub fn copy(
        &mut self,
        source: impl AsRef<RelativePath>,
        dest: impl AsRef<RelativePath>,
    ) -> crate::Result<()> {
        if self.exists(dest.as_ref()) {
            return Err(crate::Error::AlreadyExists);
        }

        self.check_parent(dest.as_ref())?;

        let handles = self
            .path_table
            .get(source.as_ref())
            .ok_or(crate::Error::NotFound)?;
        let new_handles = PathHandles {
            entry: self.repository.copy_unmanaged(&handles.entry),
            file: match &handles.file {
                Some(handle) => Some(self.repository.copy_unmanaged(&handle)),
                None => None,
            },
        };
        self.path_table.insert(dest.as_ref(), new_handles);

        Ok(())
    }

    /// Copy the tree of entries at `source` to `dest`.
    ///
    /// If `source` is a directory entry, this also copies its descendants.
    ///
    /// This copies entries from one location in the repository to another. To copy files from the
    /// file system to the repository, see `archive`. To copy files from the repository to the file
    /// system, see `extract`.
    ///
    /// This is a cheap operation which does not require copying the bytes in the files.
    ///
    /// # Errors
    /// - `Error::InvalidPath`: The parent of `dest` does not exist or is not a directory.
    /// - `Error::NotFound`: There is no entry at `source`.
    /// - `Error::AlreadyExists`: There is already an entry at `dest`.
    /// - `Error::InvalidData`: Ciphertext verification failed.
    /// - `Error::Store`: An error occurred with the data store.
    /// - `Error::Io`: An I/O error occurred.
    pub fn copy_tree(
        &mut self,
        source: impl AsRef<RelativePath>,
        dest: impl AsRef<RelativePath>,
    ) -> crate::Result<()> {
        if self.exists(dest.as_ref()) {
            return Err(crate::Error::AlreadyExists);
        }
        self.check_parent(dest.as_ref())?;

        // Copy the root directory.
        let root_handles = self
            .path_table
            .get(source.as_ref())
            .ok_or(crate::Error::NotFound)?;
        let new_root_handles = PathHandles {
            entry: self.repository.copy_unmanaged(&root_handles.entry),
            file: match &root_handles.file {
                Some(handle) => Some(self.repository.copy_unmanaged(&handle)),
                None => None,
            },
        };
        let mut tree = PathTree::new();
        tree.insert(&dest, new_root_handles);

        // Because we can't walk the path tree and insert into it at the same time, we need to copy
        // the paths to a new `PathTree` first and then insert them back into the original.
        for (path, handles) in self.path_table.walk(source.as_ref()).unwrap() {
            let relative_path = path.strip_prefix(&source).unwrap();
            let dest_path = dest.as_ref().join(relative_path);

            let new_handles = PathHandles {
                entry: self.repository.copy_unmanaged(&handles.entry),
                file: match &handles.file {
                    Some(handle) => Some(self.repository.copy_unmanaged(&handle)),
                    None => None,
                },
            };

            tree.insert(dest_path, new_handles);
        }

        for (path, handles) in tree.drain(&dest).unwrap() {
            self.path_table.insert(path, handles);
        }

        Ok(())
    }

    /// Return an iterator of paths which are children of `parent`.
    ///
    /// This returns `None` if there is no entry at `parent`.
    ///
    /// If the given `parent` path is not the path of a directory entry, this returns an empty
    /// iterator. Not checking whether the path is a directory first allows this method to operate
    /// without having to read data from the data store. If you need to check whether the `parent`
    /// path is a directory, use `Entry::is_directory`.
    pub fn list<'a>(
        &'a self,
        parent: impl AsRef<RelativePath> + 'a,
    ) -> Option<impl Iterator<Item = RelativePathBuf> + 'a> {
        Some(self.path_table.list(parent)?.map(|(path, _)| path))
    }

    /// Return an iterator of paths which are descendants of `parent`.
    ///
    /// This returns `None` if there is no entry at `parent`.
    ///
    /// The returned iterator yields paths in depth-first order, meaning that a path will always
    /// come before its children.
    ///
    /// If the given `parent` path is not the path of a directory entry, this returns an empty
    /// iterator. Not checking whether the path is a directory first allows this method to operate
    /// without having to read data from the data store. If you need to check whether the `parent`
    /// path is a directory, use `Entry::is_directory`.
    pub fn walk<'a>(
        &'a self,
        parent: impl AsRef<RelativePath> + 'a,
    ) -> Option<impl Iterator<Item = RelativePathBuf> + 'a> {
        Some(self.path_table.walk(parent)?.map(|(path, _)| path))
    }

    /// Copy a file from the file system into the repository.
    ///
    /// If `source` is a directory, its descendants are not copied.
    ///
    /// The `source` file's metadata will be copied to the `dest` entry according to the selected
    /// `FileMetadata` implementation.
    ///
    /// # Errors
    /// - `Error::InvalidPath`: The parent of `dest` does not exist or is not a directory.
    /// - `Error::AlreadyExists`: There is already an entry at `dest`.
    /// - `Error::FileType`: The file at `source` is not a regular file, directory, or supported
    /// special file.
    /// - `Error::InvalidData`: Ciphertext verification failed.
    /// - `Error::Store`: An error occurred with the data store.
    /// - `Error::Io`: An I/O error occurred.
    pub fn archive(
        &mut self,
        source: impl AsRef<Path>,
        dest: impl AsRef<RelativePath>,
    ) -> crate::Result<()> {
        if self.exists(&dest) {
            return Err(crate::Error::AlreadyExists);
        }

        let file_metadata = metadata(&source)?;

        let file_type = if file_metadata.is_file() {
            FileType::File
        } else if file_metadata.is_dir() {
            FileType::Directory
        } else {
            FileType::Special(T::from_file(source.as_ref())?.ok_or(crate::Error::FileType)?)
        };

        let entry = Entry {
            file_type,
            metadata: Some(M::from_file(source.as_ref())?),
        };

        self.create(&dest, &entry)?;

        // Write the contents of the file entry if it's a file.
        let path_handles = self.path_table.get_mut(dest.as_ref()).unwrap();
        if let Some(ref mut handle) = path_handles.file {
            let mut object = self.repository.unmanaged_object_mut(handle).unwrap();
            let mut file = File::open(&source)?;
            copy(&mut file, &mut object)?;
            object.flush()?;
        }

        Ok(())
    }

    /// Copy a directory tree from the file system into the repository.
    ///
    /// If `source` is a directory, this also copies its descendants. If `source` is not a
    /// directory, this is the same as calling `archive`. If one of the files in the tree is not a
    /// regular file, directory, or supported special file, it is skipped.
    ///
<<<<<<< HEAD
    /// The `source` file's metadata will be applied to the `dest` entry according to the selected
=======
    /// The `source` file's metadata will be copied to the `dest` entry according to the selected
>>>>>>> 961fa587
    /// `FileMetadata` implementation.
    ///
    /// # Errors
    /// - `Error::InvalidPath`: The parent of `dest` does not exist or is not a directory.
    /// - `Error::AlreadyExists`: There is already an entry at `dest`.
    /// - `Error::InvalidData`: Ciphertext verification failed.
    /// - `Error::Store`: An error occurred with the data store.
    /// - `Error::Io`: An I/O error occurred.
    pub fn archive_tree(
        &mut self,
        source: impl AsRef<Path>,
        dest: impl AsRef<RelativePath>,
    ) -> crate::Result<()> {
        // `WalkDir` includes `source` in the paths it iterates over.
        // It does not error if `source` is not a directory.
        let all_paths = WalkDir::new(&source).into_iter();

        for result in all_paths {
            let dir_entry = result.map_err(io::Error::from)?;
            let relative_path =
                RelativePath::from_path(dir_entry.path().strip_prefix(&source).unwrap())
                    .expect("Not a valid relative path.");
            match self.archive(dir_entry.path(), dest.as_ref().join(relative_path)) {
                Ok(_) => continue,
                Err(crate::Error::FileType) => continue,
                Err(error) => return Err(error),
            }
        }

        Ok(())
    }

    /// Copy an entry from the repository into the file system.
    ///
    /// If `source` is a directory, its descendants are not copied.
    ///
    /// The `source` entry's metadata will be copied to the `dest` file according to the selected
    /// `FileMetadata` implementation.
    ///
    /// # Errors
    /// - `Error::NotFound`: The `source` entry does not exist.
    /// - `Error::AlreadyExists`: The `dest` file already exists.
    /// - `Error::Deserialize`: The file metadata could not be deserialized.
    /// - `Error::InvalidData`: Ciphertext verification failed.
    /// - `Error::Store`: An error occurred with the data store.
    /// - `Error::Io`: An I/O error occurred.
    pub fn extract(
        &self,
        source: impl AsRef<RelativePath>,
        dest: impl AsRef<Path>,
    ) -> crate::Result<()> {
        if dest.as_ref().exists() {
            return Err(crate::Error::AlreadyExists);
        }

        let entry = self.entry(&source)?;

        // Create any necessary parent directories.
        if let Some(parent) = dest.as_ref().parent() {
            create_dir_all(parent)?
        }

        // Create the file or directory.
        match entry.file_type {
            FileType::File => {
                let mut object = self.open(source.as_ref()).unwrap();
                let mut file = OpenOptions::new()
                    .write(true)
                    .create_new(true)
                    .open(&dest)?;
                copy(&mut object, &mut file)?;
            }
            FileType::Directory => {
                create_dir(&dest)?;
            }
            FileType::Special(special_type) => {
                special_type.create_file(dest.as_ref())?;
            }
        }

        // Set the file metadata.
        if let Some(metadata) = entry.metadata {
            metadata.write_metadata(dest.as_ref())?;
        }

        Ok(())
    }

    /// Copy a tree of entries from the repository into the file system.
    ///
    /// If `source` is a directory, this also copies its descendants. If `source` is not a
    /// directory, this is the same as calling `extract`.
    ///
    /// This accepts a `filter` which is passed the relative path of each entry in the tree. A file
    /// is only copied if `filter` returns `true`. A directory is not descended into unless `filter`
    /// returns `true`. To copy all files in the tree, pass `|_| true`.
    ///
    /// The `source` entry's metadata will be copied to the `dest` file according to the selected
    /// `FileMetadata` implementation.
    ///
    /// # Errors
    /// - `Error::NotFound`: The `source` entry does not exist.
    /// - `Error::AlreadyExists`: The `dest` file already exists.
    /// - `Error::Deserialize`: The file metadata could not be deserialized.
    /// - `Error::InvalidData`: Ciphertext verification failed.
    /// - `Error::Store`: An error occurred with the data store.
    /// - `Error::Io`: An I/O error occurred.
    pub fn extract_tree(
        &self,
        source: impl AsRef<RelativePath>,
        dest: impl AsRef<Path>,
    ) -> crate::Result<()> {
<<<<<<< HEAD
        let relative_descendants = match self.walk(&source) {
            Ok(descendants) => {
                let mut relative_descendants = descendants
                    .map(|path| path.strip_prefix(&source).unwrap().to_owned())
                    .collect::<Vec<_>>();

                // Sort paths by depth.
                relative_descendants.sort_by_key(|path| path.iter().count());
                relative_descendants
            }
            Err(crate::Error::NotDirectory) => Vec::new(),
            Err(error) => return Err(error),
        };
=======
        let relative_descendants = self
            .path_table
            .walk(&source)
            .ok_or(crate::Error::NotFound)?
            .map(|(path, _)| path.strip_prefix(&source).unwrap().to_owned());
>>>>>>> 961fa587

        // Extract the root directory.
        self.extract(&source, &dest)?;

        // Extract the descendants.
        for descendant in relative_descendants {
            self.extract(
                source.as_ref().join(&descendant),
                descendant.to_path(dest.as_ref()),
            )?;
        }

        Ok(())
    }

    /// Commit changes which have been made to the repository.
    ///
    /// See `ObjectRepo::commit` for details.
    pub fn commit(&mut self) -> crate::Result<()> {
        // Serialize and write the table of keys.
        let mut object = self.repository.managed_object_mut(TABLE_OBJECT_ID).unwrap();
        object.serialize(&self.path_table)?;
        drop(object);

        // Commit the underlying repository.
        self.repository.commit()
    }

    /// Verify the integrity of all the data in the repository.
    ///
    /// This returns the set of paths of files with corrupt data or metadata.
    ///
    /// If you just need to verify the integrity of one object, `Object::verify` is faster. If you
    /// need to verify the integrity of all the data in the repository, however, this can be more
    /// efficient.
    ///
    /// # Errors
    /// - `Error::InvalidData`: Ciphertext verification failed.
    /// - `Error::Store`: An error occurred with the data store.
    /// - `Error::Io`: An I/O error occurred.
    pub fn verify(&self) -> crate::Result<HashSet<RelativePathBuf>> {
        let report = self.repository.verify()?;

        // Check for corrupt metadata.
        Ok(self
            .path_table
            .walk(RelativePathBuf::new())
            .unwrap()
            .filter(|(_, path_handles)| {
                let entry_valid = report.check_unmanaged(&path_handles.entry);
                let file_valid = match &path_handles.file {
                    Some(handle) => report.check_unmanaged(&handle),
                    None => true,
                };
                !entry_valid || !file_valid
            })
            .map(|(path, _)| path)
            .collect::<HashSet<_>>())
    }

    /// Change the password for this repository.
    ///
    /// See `ObjectRepo::change_password` for details.
    #[cfg(feature = "encryption")]
    pub fn change_password(&mut self, new_password: &[u8]) {
        self.repository.change_password(new_password);
    }

    /// Return information about the repository.
    pub fn info(&self) -> RepoInfo {
        self.repository.info()
    }

    /// Return information about the repository in `store` without opening it.
    ///
    /// See `ObjectRepo::peek_info` for details.
    pub fn peek_info(store: &mut S) -> crate::Result<RepoInfo> {
        ObjectRepo::peek_info(store)
    }
}<|MERGE_RESOLUTION|>--- conflicted
+++ resolved
@@ -613,11 +613,7 @@
     /// directory, this is the same as calling `archive`. If one of the files in the tree is not a
     /// regular file, directory, or supported special file, it is skipped.
     ///
-<<<<<<< HEAD
-    /// The `source` file's metadata will be applied to the `dest` entry according to the selected
-=======
     /// The `source` file's metadata will be copied to the `dest` entry according to the selected
->>>>>>> 961fa587
     /// `FileMetadata` implementation.
     ///
     /// # Errors
@@ -730,27 +726,11 @@
         source: impl AsRef<RelativePath>,
         dest: impl AsRef<Path>,
     ) -> crate::Result<()> {
-<<<<<<< HEAD
-        let relative_descendants = match self.walk(&source) {
-            Ok(descendants) => {
-                let mut relative_descendants = descendants
-                    .map(|path| path.strip_prefix(&source).unwrap().to_owned())
-                    .collect::<Vec<_>>();
-
-                // Sort paths by depth.
-                relative_descendants.sort_by_key(|path| path.iter().count());
-                relative_descendants
-            }
-            Err(crate::Error::NotDirectory) => Vec::new(),
-            Err(error) => return Err(error),
-        };
-=======
         let relative_descendants = self
             .path_table
             .walk(&source)
             .ok_or(crate::Error::NotFound)?
             .map(|(path, _)| path.strip_prefix(&source).unwrap().to_owned());
->>>>>>> 961fa587
 
         // Extract the root directory.
         self.extract(&source, &dest)?;
